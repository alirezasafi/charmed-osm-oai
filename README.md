<<<<<<< HEAD
# Open Air Interface 5G CORE and RAN Deployment using OSM
OAI 5G core network have different network functions which can be used invidiually or deployed all together in different combination on a production grade Kubernetes cluster.

**Core Services:**
1.   Mysql
2.   NRF
3.   SMF
4.   UPF(SPGWU)
5.   AMF

**RAN Services:**
1.   gNBRFsim
2.   NR-UE

Each network function is deployed in a pod and these pods are distrubuted
among different nodes.

## Pre-requisite
The cluster on which these Charms will be deployed should have RBAC and [Multus CNI](https://github.com/k8snetworkplumbingwg/multus-cni). Multus is necessary to provide multiple interfaces to AMF and UPF/SPGWU
## Deployment.

> To create osm vnf and ns package, use the following commands which will
> generate a vnf package structure named oai-vnf and ns package structure
> named oai-ns

```bash
# in the rep root dir execute the following commands.
osm nfpkg-create oai_vnf/
osm nspkg-create oai_ns/
```

> Onboarded package can be verified with the following commands.

```bash
osm nfpkg-list # or use osm vnfd-list
osm nspkg-list # or use osm nsd-list
```

### Create dummy VIM account

> Create a dummy vim that can be used when the k8scluster being added to osm.

```bash
osm vim-create --namd <vim-name> --account_type dummy
```
> if there is a proper VIM like openstack, use the following command.

```bash
osm vim-create --name <vim-name> --user <username> --password <password> \
    --auth_url <openstack-url> --tenet <tenant-name> --account_type openstack
```
* `vim-name` is the name of the vim being created.
* `username` and `password` are the credentials of openstack.
* `tenant-name` is the tenant to be assosiated to the user in the openstack.
* `openstack-url` is the url of openstack which will be used as VIM.

### Add k8s-cluster
> K8scluster used to attach a cluster with OSM which will be used for knf deployment.


```bash
osm k8scluster-add --creds <k8s-config-file>  --version v1 --vim <vim-name> --description 'K8s Cluster for KNFs' --k8s-nets '{"net1": "vim-net"}' <cluster-name>
```

* `k8s-config-file` is the configuration file of kubernetes cluster.

### Instantiating of the oa network service.

> To instantiating the oai network service use the following command.
```bash
osm ns-create --ns_name <ns-name> --nsd_name oai-ns --vim_account <vim-name>
```

> To verifying the instantiating process use the following commands.

```bash
# with the osm client
osm ns-list
# for detail information
osm ns-show
# use kubectl command.
kubectl -n oai-kdu-*** get pods
```

## Notes
### Charm Notes
- `metadata.yaml` file must has `summary` field 
- every hook file should start with executable line related to the file. e.g py file: `#!/usr/bin/env python3`
 

### Container IP that created by multus plugin:
    - AMF: 172.21.6.201
    - SPGWU: 172.21.6.200
    - NR-UR: 172.21.6.204
    - GNB: 172.21.6.202 , 172.21.6.203
=======
# charmed-osm-oai
>>>>>>> df5d4761
<|MERGE_RESOLUTION|>--- conflicted
+++ resolved
@@ -1,4 +1,3 @@
-<<<<<<< HEAD
 # Open Air Interface 5G CORE and RAN Deployment using OSM
 OAI 5G core network have different network functions which can be used invidiually or deployed all together in different combination on a production grade Kubernetes cluster.
 
@@ -93,7 +92,4 @@
     - AMF: 172.21.6.201
     - SPGWU: 172.21.6.200
     - NR-UR: 172.21.6.204
-    - GNB: 172.21.6.202 , 172.21.6.203
-=======
-# charmed-osm-oai
->>>>>>> df5d4761
+    - GNB: 172.21.6.202 , 172.21.6.203